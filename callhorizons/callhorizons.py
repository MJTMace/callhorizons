--- conflicted
+++ resolved
@@ -48,17 +48,9 @@
 class query():
 
     ### constructor
-
-<<<<<<< HEAD
-    def __init__(self, targetname, smallbody=True, cap=True, comet=None,
-                 asteroid=None):
-        """
-        Initialize query to Horizons
-=======
     def __init__(self, targetname, smallbody=True, cap=True, nofrag=False,
                  comet=False, asteroid=False):
         """Initialize query to Horizons
->>>>>>> 9a8bfc30
 
         :param targetname: HORIZONS-readable target number, name, or designation
         :param smallbody:  boolean  use ``smallbody=False`` if targetname is a 
@@ -80,10 +72,7 @@
         self.targetname     = str(targetname)
         self.not_smallbody  = not smallbody
         self.cap            = cap
-<<<<<<< HEAD
-=======
         self.nofrag         = nofrag
->>>>>>> 9a8bfc30
         self.comet          = comet # is this object a comet?
         self.asteroid       = asteroid  # is this object an asteroid?
         self.start_epoch    = None
